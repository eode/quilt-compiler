--- conflicted
+++ resolved
@@ -4,17 +4,9 @@
 import os
 import re
 
-<<<<<<< HEAD
-from distutils.dir_util import mkpath
-
-from .const import PACKAGE_DIR_NAME
-from .core import RootNode, CommandException
-from .package import Package
-=======
 from .const import PACKAGE_DIR_NAME
 from .core import RootNode, CommandException
 from .package import Package, PackageException
->>>>>>> 70396320
 from .util import BASE_DIR
 
 # start with alpha (_ may clobber attrs), continue with alphanumeric or _
@@ -46,10 +38,7 @@
     OBJ_DIR = 'objs'
     TMP_OBJ_DIR = os.path.join('objs', 'tmp')
     PKG_DIR = 'pkgs'
-<<<<<<< HEAD
     CACHE_DIR = 'cache'
-=======
->>>>>>> 70396320
     VERSION = '1.0'
     
     def __init__(self, location=None):
@@ -59,39 +48,10 @@
         assert os.path.basename(os.path.abspath(location)) == PACKAGE_DIR_NAME, \
             "Unexpected package directory: %s" % location
         self._path = location
-<<<<<<< HEAD
-
         objdir = os.path.join(self._path, self.OBJ_DIR)
         tmpobjdir = os.path.join(self._path, self.TMP_OBJ_DIR)
         pkgdir = os.path.join(self._path, self.PKG_DIR)
         cachedir = os.path.join(self._path, self.CACHE_DIR)
-
-        if os.path.isdir(self._path):
-            # Verify existing package store is compatible
-            if self.VERSION != self._read_format_version():
-                msg = "The package repository at {0} is not compatible"
-                msg += " with this version of quilt. Revert to an"
-                msg += " earlier version of quilt or remove the existing"
-                msg += " package repository."
-                raise StoreException(msg.format(self._path))            
-        else:
-            # Create a new package store
-            mkpath(self._path)
-            self._write_format_version()
-            os.mkdir(objdir)
-            os.mkdir(tmpobjdir)
-            os.mkdir(pkgdir)
-            os.mkdir(cachedir)
-    
-        assert os.path.isdir(objdir)
-        assert os.path.isdir(tmpobjdir)
-        assert os.path.isdir(pkgdir)
-
-=======
-
-        objdir = os.path.join(self._path, self.OBJ_DIR)
-        tmpobjdir = os.path.join(self._path, self.TMP_OBJ_DIR)
-        pkgdir = os.path.join(self._path, self.PKG_DIR)
 
         if os.path.isdir(self._path):
             # Verify existing package store is compatible
@@ -108,12 +68,13 @@
             os.mkdir(objdir)
             os.mkdir(tmpobjdir)
             os.mkdir(pkgdir)
+            os.mkdir(cachedir)
     
         assert os.path.isdir(objdir)
         assert os.path.isdir(tmpobjdir)
         assert os.path.isdir(pkgdir)
 
->>>>>>> 70396320
+
     # CHANGED:
     # hard-coded this to return exactly one directory, the package store in BASE_DIR.
     # Leave the mechanism so we can support read-only package directories (e.g. as
@@ -171,14 +132,6 @@
         self.check_name(user, package)
         path = self.package_path(user, package)
         if os.path.isdir(path):
-<<<<<<< HEAD
-            return Package(
-                store=self,
-                user=user,
-                package=package,
-                path=path
-            )
-=======
             try:
                 return Package(
                     store=self,
@@ -188,7 +141,6 @@
                     )
             except PackageException:
                 pass
->>>>>>> 70396320
         return None
 
     def install_package(self, user, package, contents):
@@ -233,16 +185,6 @@
         for user in os.listdir(pkgdir):
             for pkg in os.listdir(os.path.join(pkgdir, user)):
                 pkgpath = os.path.join(pkgdir, user, pkg)           
-<<<<<<< HEAD
-                pkgmap = {h : None for h in os.listdir(os.path.join(pkgpath, Package.CONTENTS_DIR))}
-                for tag in os.listdir(os.path.join(pkgpath, Package.TAGS_DIR)):
-                    with open(os.path.join(pkgpath, Package.TAGS_DIR, tag), 'r') as tagfile:
-                        pkghash = tagfile.read()
-                        pkgmap[pkghash] = tag
-                for pkghash, tag in pkgmap.items():
-                    fullpkg = "{owner}/{pkg}".format(owner=user, pkg=pkg)
-                    packages.append((fullpkg, str(tag), pkghash))
-=======
                 pkgmap = {h : [] for h in os.listdir(os.path.join(pkgpath, Package.CONTENTS_DIR))}
                 for tag in os.listdir(os.path.join(pkgpath, Package.TAGS_DIR)):
                     with open(os.path.join(pkgpath, Package.TAGS_DIR, tag), 'r') as tagfile:
@@ -255,7 +197,6 @@
                     # Display a separate full line per tag like Docker
                     for tag in displaytags:
                         packages.append((fullpkg, str(tag), pkghash))
->>>>>>> 70396320
                         
         return packages
 
