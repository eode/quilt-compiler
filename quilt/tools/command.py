--- conflicted
+++ resolved
@@ -589,135 +589,4 @@
             assert False, "node=%s type=%s" % (node, type(node))
 
     print(pkgobj.get_path())
-<<<<<<< HEAD
-    _print_children(children=pkgobj.get_contents().children.items(), prefix='', path='')
-
-def main():
-    """
-    Build and run parser
-    """
-    parser = argparse.ArgumentParser(description="Quilt Command Line")
-    parser.set_defaults(need_session=True)
-    subparsers = parser.add_subparsers(title="Commands", dest='cmd')
-    subparsers.required = True
-
-    login_p = subparsers.add_parser("login")
-    login_p.set_defaults(func=login, need_session=False)
-
-    logout_p = subparsers.add_parser("logout")
-    logout_p.set_defaults(func=logout, need_session=False)
-
-    log_p = subparsers.add_parser("log")
-    log_p.add_argument("package", type=str, help="Owner/Package Name")
-    log_p.set_defaults(func=log)
-
-    generate_p = subparsers.add_parser("generate")
-    generate_p.add_argument("directory", help="Source file directory")
-    generate_p.set_defaults(func=generate, need_session=False)
-
-    build_p = subparsers.add_parser("build")
-    build_p.add_argument("package", type=str, help="Owner/Package Name")
-    buildpath_group = build_p.add_mutually_exclusive_group(required=True)
-    buildpath_group.add_argument("-a", "--auto", type=str, help="Source file directory")
-    buildpath_group.add_argument("path", type=str, nargs='?', help="Path to the Yaml build file")
-    build_p.set_defaults(func=build, need_session=False)
-
-    push_p = subparsers.add_parser("push")
-    push_p.add_argument("package", type=str, help="Owner/Package Name")
-    push_p.set_defaults(func=push)
-
-    push_p = subparsers.add_parser("push")
-    push_p.add_argument("package", type=str, help="Owner/Package Name")
-    push_p.set_defaults(func=push)
-
-    version_p = subparsers.add_parser("version")
-    version_subparsers = version_p.add_subparsers(title="version", dest='cmd')
-    version_subparsers.required = True
-
-    version_list_p = version_subparsers.add_parser("list")
-    version_list_p.add_argument("package", type=str, help="Owner/Package Name")
-    version_list_p.set_defaults(func=version_list)
-
-    version_add_p = version_subparsers.add_parser("add")
-    version_add_p.add_argument("package", type=str, help="Owner/Package Name")
-    version_add_p.add_argument("version", type=str, help="Version")
-    version_add_p.add_argument("pkghash", type=str, help="Package hash")
-    version_add_p.set_defaults(func=version_add)
-
-    tag_p = subparsers.add_parser("tag")
-    tag_subparsers = tag_p.add_subparsers(title="Tag", dest='cmd')
-    tag_subparsers.required = True
-
-    tag_list_p = tag_subparsers.add_parser("list")
-    tag_list_p.add_argument("package", type=str, help="Owner/Package Name")
-    tag_list_p.set_defaults(func=tag_list)
-
-    tag_add_p = tag_subparsers.add_parser("add")
-    tag_add_p.add_argument("package", type=str, help="Owner/Package Name")
-    tag_add_p.add_argument("tag", type=str, help="Tag name")
-    tag_add_p.add_argument("pkghash", type=str, help="Package hash")
-    tag_add_p.set_defaults(func=tag_add)
-
-    tag_remove_p = tag_subparsers.add_parser("remove")
-    tag_remove_p.add_argument("package", type=str, help="Owner/Package Name")
-    tag_remove_p.add_argument("tag", type=str, help="Tag name")
-    tag_remove_p.set_defaults(func=tag_remove)
-
-    install_p = subparsers.add_parser("install")
-    install_p.add_argument("package", type=str, help="Owner/Package Name")
-    install_p.set_defaults(func=install)
-    install_group = install_p.add_mutually_exclusive_group()
-    install_group.add_argument("-x", "--hash", type=str, help="Package hash")
-    install_group.add_argument("-v", "--version", type=str, help="Package version")
-    install_group.add_argument("-t", "--tag", type=str, help="Package tag - defaults to 'latest'")
-
-    access_p = subparsers.add_parser("access")
-    access_subparsers = access_p.add_subparsers(title="Access", dest='cmd')
-    access_subparsers.required = True
-
-    access_list_p = access_subparsers.add_parser("list")
-    access_list_p.add_argument("package", type=str, help="Owner/Package Name")
-    access_list_p.set_defaults(func=access_list)
-
-    access_add_p = access_subparsers.add_parser("add")
-    access_add_p.add_argument("package", type=str, help="Owner/Package Name")
-    access_add_p.add_argument("user", type=str, help="User to add")
-    access_add_p.set_defaults(func=access_add)
-
-    access_remove_p = access_subparsers.add_parser("remove")
-    access_remove_p.add_argument("package", type=str, help="Owner/Package Name")
-    access_remove_p.add_argument("user", type=str, help="User to remove")
-    access_remove_p.set_defaults(func=access_remove)
-
-    ls_p = subparsers.add_parser("ls")
-    ls_p.set_defaults(func=ls, need_session=False)
-
-    inspect_p = subparsers.add_parser("inspect")
-    inspect_p.add_argument("package", type=str, help="Owner/Package Name")
-    inspect_p.set_defaults(func=inspect, need_session=False)
-
-    args = parser.parse_args()
-
-    # Convert argparse.Namespace into dict and clean it up.
-    # We can then pass it directly to the helper function.
-    kwargs = vars(args)
-    del kwargs['cmd']
-
-    func = kwargs.pop('func')
-
-    try:
-        # Create a session if needed.
-        if kwargs.pop('need_session'):
-            kwargs['session'] = create_session()
-
-        func(**kwargs)
-        return 0
-    except CommandException as ex:
-        print(ex, file=sys.stderr)
-        return 1
-    except requests.exceptions.ConnectionError as ex:
-        print("Failed to connect: %s" % ex, file=sys.stderr)
-        return 1
-=======
-    _print_children(children=pkgobj.get_contents().children.items(), prefix='', path='')
->>>>>>> 7738dbba
+    _print_children(children=pkgobj.get_contents().children.items(), prefix='', path='')