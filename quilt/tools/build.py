"""
parse build file, serialize package
"""
from collections import defaultdict
import importlib
from types import ModuleType
import os
import re

<<<<<<< HEAD
from six import iteritems, itervalues
=======
from pandas.errors import ParserError
from six import iteritems
>>>>>>> 53960543
import yaml
from tqdm import tqdm

from .const import DEFAULT_BUILDFILE, PACKAGE_DIR_NAME, PARSERS, RESERVED
from .core import PackageFormat, BuildException, exec_yaml_python, load_yaml
from .package import Package, ParquetLib
from .store import PackageStore, VALID_NAME_RE, StoreException
from .util import FileWithReadProgress

from . import check_functions as qc            # pylint:disable=W0611

def _is_internal_node(node):
    # at least one of an internal nodes children are dicts
    # some (group args) may not be dicts
    return any(isinstance(x, dict) for x in itervalues(node))

def _pythonize_name(name):
    safename = re.sub('[^A-Za-z0-9]+', '_', name).strip('_')

    if safename and safename[0].isdigit():
        safename = "n%s" % safename

    if not VALID_NAME_RE.match(safename):
        raise BuildException("Unable to determine a Python-legal name for %r" % name)
    return safename

def _run_checks(dataframe, checks, checks_contents, nodename, rel_path, target, env='default'):
    _ = env  # TODO: env support for checks
    print("Running data integrity checks...")
    checks_list = re.split(r'[,\s]+', checks.strip())
    unknown_checks = set(checks_list) - set(checks_contents)
    if unknown_checks:
        raise BuildException("Unknown check(s) '%s' for %s @ %s" %
                             (", ".join(list(unknown_checks)), rel_path, target))
    for check in checks_list:
        res = exec_yaml_python(checks_contents[check], dataframe, nodename, rel_path, target)
        if not res and res is not None:
            raise BuildException("Data check failed: %s on %s @ %s" % (
                check, rel_path, target))

def _build_node(build_dir, package, name, node, fmt, target='pandas', checks_contents=None,
                dry_run=False, env='default', ancestor_args={}):
    """
    Parameters
    ----------
    ancestor_args : dict
      Any key:value pairs inherited from an ancestor. Users can this define kwargs
      that affect entire subtrees (e.g. transform: csv for 500 .txt files)
      Position of definition in file also matters and allows for composition
      and overriding of ancestor or peer values.
    """
    if _is_internal_node(node):
        # add anything whose value is not a dict to the group_arg stack
        # TODO: there might be some pandas kwargs that take dictionaries as values
        # in which case this code will break by treating a kwarg as a package node
        # NOTE: YAML parsing does not guarantee key order so we have to set all
        # of the group args in one shot for consistent application to subtrees
        group_args = ancestor_args.copy()
        group_args.update({ k: v for k, v in iteritems(node) if not isinstance(v, dict) })
        groups = { k: v for k, v in iteritems(node) if isinstance(v, dict) }
        for child_name, child_table in groups.items():
            if not isinstance(child_name, str) or not VALID_NAME_RE.match(child_name):
                raise StoreException("Invalid node name: %r" % child_name)
            if child_name == RESERVED['file']:
                raise StoreException("Reserved word 'file' not permitted on group node")
            _build_node(build_dir, package, name + '/' + child_name, child_table, fmt,
                        checks_contents=checks_contents, dry_run=dry_run, env=env, ancestor_args=group_args)
    else: # leaf node
        rel_path = node.get(RESERVED['file'])
        if not rel_path:
            raise BuildException("Leaf nodes must define a %s key" % RESERVED['file'])
        path = os.path.join(build_dir, rel_path)
        # get either the locally defined transform or inherit from an ancestor
        transform = node.get(RESERVED['transform']) or ancestor_args.get(RESERVED['transform'])

        ID = 'id'               # pylint:disable=C0103
        if transform:
            transform = transform.lower()
            if (transform not in PARSERS) and (transform != ID):
                raise BuildException("Unknown transform '%s' for %s @ %s" %
                                     (transform, rel_path, target))
        else: # guess transform if user doesn't provide one
            _, ext = splitext_no_dot(rel_path)
            transform = ext
            if transform not in PARSERS:
                transform = ID
            print("Inferring 'transform: %s' for %s" % (transform, rel_path))

        # TODO: parse/check environments:
        # environments = node.get(RESERVED['environments'])

        checks = node.get(RESERVED['checks'])
        if transform == ID:
            #TODO move this to a separate function
            if checks:
                with open(path, 'r') as fd:
                    data = fd.read()
                    _run_checks(data, checks, checks_contents, name, rel_path, target, env=env)
            if not dry_run:
                print("Copying %s..." % path)
                package.save_file(path, name, rel_path)
        else:
            handler_args = _remove_keywords(ancestor_args)
            # merge ancestor args with local args (local wins if conflict)
            handler_args.update(_remove_keywords(node))

            print("Serializing %s..." % path)
            try:
                if Package.get_parquet_lib() is ParquetLib.SPARK:
                    import pyspark  # pylint:disable=W0612
                    have_pyspark = True
                else:
                    have_pyspark = False
            except ImportError:
                have_pyspark = False

            if have_pyspark:
                dataframe = _file_to_spark_data_frame(transform, path, target, handler_args)
            else:
                dataframe = _file_to_data_frame(transform, path, target, handler_args)

            if checks:
                # TODO: test that design works for internal nodes... e.g. iterating
                # over the children and getting/checking the data, err msgs, etc.
                _run_checks(dataframe, checks, checks_contents, name, rel_path, target, env=env)

            # serialize DataFrame to file(s)
            if not dry_run:
                print("Saving as binary dataframe...")
                package.save_df(dataframe, name, rel_path, transform, target, fmt)

def _remove_keywords(d):
    """
    copy the dict, filter_keywords

    Parameters
    ----------
    d : dict
    """
    return { k:v for k, v in iteritems(d) if k not in RESERVED }

def _file_to_spark_data_frame(ext, path, target, handler_args):
    from pyspark import sql as sparksql
    _ = target  # TODO: why is this unused?
    ext = ext.lower() # ensure that case doesn't matter
    logic = PARSERS.get(ext)
    kwargs = dict(logic['kwargs'])
    kwargs.update(user_kwargs)
    
    spark = sparksql.SparkSession.builder.getOrCreate()
    dataframe = None
    reader = None
    # FIXME: Add json support?
    if logic['attr'] == "read_csv":
        sep = kwargs.get('sep')
        reader = spark.read.format("csv").option("header", "true")
        if sep:
            reader = reader.option("delimiter", sep)
        dataframe = reader.load(path)

        for col in dataframe.columns:
            pcol = _pythonize_name(col)
            if col != pcol:
                dataframe = dataframe.withColumnRenamed(col, pcol)
    else:
        dataframe = _file_to_data_frame(ext, path, target, user_kwargs)
    return dataframe

def _file_to_data_frame(ext, path, target, handler_args):
    _ = target  # TODO: why is this unused?
    logic = PARSERS.get(ext)
    the_module = importlib.import_module(logic['module'])
    if not isinstance(the_module, ModuleType):
        raise BuildException("Missing required module: %s." % logic['module'])
    # allow user to specify handler kwargs and override default kwargs
    kwargs = logic['kwargs'].copy()
    kwargs.update(handler_args)
    failover = logic.get('failover', None)
    handler = getattr(the_module, logic['attr'], None)
    if handler is None:
        raise BuildException("Invalid handler: %r" % logic['attr'])

    dataframe = None
    try_again = False
    try:
        size = os.path.getsize(path)
        with tqdm(total=size, unit='B', unit_scale=True) as progress:
            def _callback(count):
                progress.update(count)
            with FileWithReadProgress(path, _callback) as fd:
                dataframe = handler(fd, **kwargs)
    except (UnicodeDecodeError, ParserError) as error:
        if failover:
            warning = "Warning: failed fast parse on input %s.\n" % path
            warning += "Switching to Python engine."
            print(warning)
            try_again = True
        else:
            raise error
    except ValueError as error:
        raise BuildException(str(error))

    if try_again:
        failover_args = {}
        failover_args.update(failover)
        failover_args.update(kwargs)
        dataframe = handler(path, **failover_args)

    # cast object columns to strings
    for name, col in dataframe.iteritems():
        if col.dtype == 'object':
            dataframe[name] = col.astype(str)

    return dataframe

def build_package(username, package, yaml_path, checks_path=None, dry_run=False, env='default'):
    """
    Builds a package from a given Yaml file and installs it locally.

    Returns the name of the package.
    """
    def find(key, value):
        """find all nodes transitively"""
        for k, v in iteritems(value):
            if k == key:
                yield v
            elif isinstance(v, dict):
                for result in find(key, v):
                    yield result
            elif isinstance(v, list):
                for item in v:
                    for result in find(key, item):
                        yield result
<<<<<<< HEAD

    def load_yaml(filename, optional=False):
        if optional and (filename is None or not os.path.isfile(filename)):
            return None
        with open(filename, 'r') as fd:
            data = fd.read()
        res = yaml.load(data)

        if res is None:
            if optional:
                return None
            raise BuildException("Unable to YAML file: %s" % filename)
        return res
=======
>>>>>>> 53960543
        
    build_data = load_yaml(yaml_path)
    # default to 'checks.yml' if build.yml contents: contains checks, but
    # there's no inlined checks: defined by build.yml
    if (checks_path is None and list(find('checks', build_data['contents'])) and
        'checks' not in build_data):
        checks_path = 'checks.yml'
        checks_contents = load_yaml(checks_path, optional=True)
    elif checks_path is not None:
        checks_contents = load_yaml(checks_path)
    else:
        checks_contents = None
    build_package_from_contents(username, package, os.path.dirname(yaml_path), build_data,
                                checks_contents=checks_contents, dry_run=dry_run, env=env)

def build_package_from_contents(username, package, build_dir, build_data,
                                checks_contents=None, dry_run=False, env='default'):
    contents = build_data.get('contents', {})
    if not isinstance(contents, dict):
        raise BuildException("'contents' must be a dictionary")
    pkgformat = build_data.get('format', PackageFormat.default.value)
    if not isinstance(pkgformat, str):
        raise BuildException("'format' must be a string")
    try:
        pkgformat = PackageFormat(pkgformat)
    except ValueError:
        raise BuildException("Unsupported format: %r" % pkgformat)

    # HDF5 no longer supported.
    if pkgformat is PackageFormat.HDF5:
        raise BuildException("HDF5 format is no longer supported; please use PARQUET instead.")

    # inline checks take precedence
    checks_contents = {} if checks_contents is None else checks_contents
    checks_contents.update(build_data.get('checks', {}))

    store = PackageStore()
    newpackage = store.create_package(username, package, dry_run=dry_run)
    _build_node(build_dir, newpackage, '', contents, pkgformat,
                checks_contents=checks_contents, dry_run=dry_run, env=env)
    if not dry_run:
        newpackage.save_contents()

def splitext_no_dot(filename):
    """
    Wrap os.path.splitext to return the name and the extension
    without the '.' (e.g., csv instead of .csv)
    """
    name, ext = os.path.splitext(filename)
    ext = ext.lower()
    return name, ext.strip('.')

def generate_contents(startpath, outfilename=DEFAULT_BUILDFILE):
    """
    Generate a build file (yaml) based on the contents of a
    directory tree.
    """
    def _ignored_name(name):
        return (
            name.startswith('.') or
            name == PACKAGE_DIR_NAME or
            name.endswith('~') or
            name == outfilename
        )

    def _generate_contents(dir_path):
        safename_duplicates = defaultdict(list)
        for name in os.listdir(dir_path):
            if _ignored_name(name):
                continue

            path = os.path.join(dir_path, name)

            if os.path.isdir(path):
                nodename = name
                ext = None
            elif os.path.isfile(path):
                nodename, ext = splitext_no_dot(name)
            else:
                continue

            safename = _pythonize_name(nodename)
            safename_duplicates[safename].append((name, nodename, ext))

        safename_to_name = {}
        for safename, duplicates in iteritems(safename_duplicates):
            for name, nodename, ext in duplicates:
                if len(duplicates) > 1 and ext:
                    new_safename = _pythonize_name(name)  # Name with ext
                else:
                    new_safename = safename
                existing_name = safename_to_name.get(new_safename)
                if existing_name is not None:
                    raise BuildException(
                        "Duplicate node names. %r was renamed to %r, which overlaps with %r" % (
                            name, new_safename, existing_name)
                    )
                safename_to_name[new_safename] = name

        contents = {}
        for safename, name in iteritems(safename_to_name):
            path = os.path.join(dir_path, name)

            if os.path.isdir(path):
                data = _generate_contents(path)
            else:
                rel_path = os.path.relpath(path, startpath)
                data = dict(file=rel_path)

            contents[safename] = data

        return contents

    return dict(
        contents=_generate_contents(startpath)
    )

def generate_build_file(startpath, outfilename=DEFAULT_BUILDFILE):
    """
    Generate a build file (yaml) based on the contents of a
    directory tree.
    """
    buildfilepath = os.path.join(startpath, outfilename)
    if os.path.exists(buildfilepath):
        raise BuildException("Build file %s already exists." % buildfilepath)

    contents = generate_contents(startpath, outfilename)

    with open(buildfilepath, 'w') as outfile:
        yaml.dump(contents, outfile, default_flow_style=False)
    return buildfilepath<|MERGE_RESOLUTION|>--- conflicted
+++ resolved
@@ -7,12 +7,9 @@
 import os
 import re
 
-<<<<<<< HEAD
+from pandas.errors import ParserError
 from six import iteritems, itervalues
-=======
-from pandas.errors import ParserError
-from six import iteritems
->>>>>>> 53960543
+
 import yaml
 from tqdm import tqdm
 
@@ -246,8 +243,7 @@
                 for item in v:
                     for result in find(key, item):
                         yield result
-<<<<<<< HEAD
-
+                        
     def load_yaml(filename, optional=False):
         if optional and (filename is None or not os.path.isfile(filename)):
             return None
@@ -260,8 +256,6 @@
                 return None
             raise BuildException("Unable to YAML file: %s" % filename)
         return res
-=======
->>>>>>> 53960543
         
     build_data = load_yaml(yaml_path)
     # default to 'checks.yml' if build.yml contents: contains checks, but
