"""
parse build file, serialize package
"""
from collections import defaultdict, Iterable
import importlib
import json
from types import ModuleType
import os
import re

from pandas.errors import ParserError
from six import iteritems, itervalues

import yaml
from tqdm import tqdm

from .const import DEFAULT_BUILDFILE, PACKAGE_DIR_NAME, PARSERS, RESERVED
from .core import PackageFormat, BuildException, exec_yaml_python, load_yaml
from .hashing import digest_file, digest_string
from .package import Package, ParquetLib
from .store import PackageStore, VALID_NAME_RE, StoreException
from .util import FileWithReadProgress

from . import check_functions as qc            # pylint:disable=W0611

def _have_pyspark():
    """
    Check if we're running Pyspark
    """
    if _have_pyspark.flag is None:
        try:
            if Package.get_parquet_lib() is ParquetLib.SPARK:
                import pyspark  # pylint:disable=W0612
                _have_pyspark.flag = True
            else:
                _have_pyspark.flag = False
        except ImportError:
            _have_pyspark.flag = False
    return _have_pyspark.flag
_have_pyspark.flag = None

def _path_hash(path, transform, kwargs):
    """
    Generate a hash of source file path + transform + args
    """
    srcinfo = "{path}:{transform}:{kwargs}".format(path=os.path.abspath(path),
                                                   transform=transform,
                                                   kwargs=kwargs)
    return digest_string(srcinfo)

def _is_internal_node(node):
    # at least one of an internal nodes children are dicts
    # some (group args) may not be dicts
    return any(isinstance(x, dict) for x in itervalues(node))

def _pythonize_name(name):
    safename = re.sub('[^A-Za-z0-9]+', '_', name).strip('_')

    if safename and safename[0].isdigit():
        safename = "n%s" % safename

    if not VALID_NAME_RE.match(safename):
        raise BuildException("Unable to determine a Python-legal name for %r" % name)
    return safename

def _run_checks(dataframe, checks, checks_contents, nodename, rel_path, target, env='default'):
    _ = env  # TODO: env support for checks
    print("Running data integrity checks...")
    checks_list = re.split(r'[,\s]+', checks.strip())
    unknown_checks = set(checks_list) - set(checks_contents)
    if unknown_checks:
        raise BuildException("Unknown check(s) '%s' for %s @ %s" %
                             (", ".join(list(unknown_checks)), rel_path, target))
    for check in checks_list:
        res = exec_yaml_python(checks_contents[check], dataframe, nodename, rel_path, target)
        if not res and res is not None:
            raise BuildException("Data check failed: %s on %s @ %s" % (
                check, rel_path, target))

def _build_node(build_dir, package, name, node, fmt, target='pandas', checks_contents=None,
                dry_run=False, env='default', ancestor_args={}):
    """
    Parameters
    ----------
    ancestor_args : dict
      Any key:value pairs inherited from an ancestor. Users can this define kwargs
      that affect entire subtrees (e.g. transform: csv for 500 .txt files)
      Position of definition in file also matters and allows for composition
      and overriding of ancestor or peer values.
    """
    if _is_internal_node(node):
        # add anything whose value is not a dict to the group_arg stack
        # TODO: there might be some pandas kwargs that take dictionaries as values
        # in which case this code will break by treating a kwarg as a package node
        # NOTE: YAML parsing does not guarantee key order so we have to set all
        # of the group args in one shot for consistent application to subtrees
        group_args = ancestor_args.copy()
        group_args.update({ k: v for k, v in iteritems(node) if not isinstance(v, dict) })
        groups = { k: v for k, v in iteritems(node) if isinstance(v, dict) }
        for child_name, child_table in groups.items():
            if not isinstance(child_name, str) or not VALID_NAME_RE.match(child_name):
                raise StoreException("Invalid node name: %r" % child_name)
            if child_name == RESERVED['file']:
                raise StoreException("Reserved word 'file' not permitted on group node")
            _build_node(build_dir, package, name + '/' + child_name, child_table, fmt,
<<<<<<< HEAD
                        checks_contents=checks_contents, dry_run=dry_run, env=env)

=======
                        checks_contents=checks_contents, dry_run=dry_run, env=env, ancestor_args=group_args)
>>>>>>> 70396320
    else: # leaf node
        rel_path = node.get(RESERVED['file'])
        if not rel_path:
            raise BuildException("Leaf nodes must define a %s key" % RESERVED['file'])
        path = os.path.join(build_dir, rel_path)
<<<<<<< HEAD
        transform = node.get(RESERVED['transform'])
=======
        # get either the locally defined transform or inherit from an ancestor
        transform = node.get(RESERVED['transform']) or ancestor_args.get(RESERVED['transform'])

>>>>>>> 70396320
        ID = 'id'               # pylint:disable=C0103
        if transform:
            transform = transform.lower()
            if (transform not in PARSERS) and (transform != ID):
                raise BuildException("Unknown transform '%s' for %s @ %s" %
                                     (transform, rel_path, target))
        else: # guess transform if user doesn't provide one
            _, ext = splitext_no_dot(rel_path)
            transform = ext
            if transform not in PARSERS:
                transform = ID
            print("Inferring 'transform: %s' for %s" % (transform, rel_path))

        # TODO: parse/check environments:
        # environments = node.get(RESERVED['environments'])

        checks = node.get(RESERVED['checks'])
        if transform == ID:
            #TODO move this to a separate function
            if checks:
                with open(path, 'r') as fd:
                    data = fd.read()
                    _run_checks(data, checks, checks_contents, name, rel_path, target, env=env)
            if not dry_run:
                print("Copying %s..." % path)
                package.save_file(path, name, rel_path)
        else:
<<<<<<< HEAD
            user_kwargs = {k: node[k] for k in node if k not in RESERVED}

            # Check Cache
            store = PackageStore()
            path_hash = _path_hash(path, transform, user_kwargs)
            source_hash = digest_file(path)

            cachedobjs = []
            if os.path.exists(store.cache_path(path_hash)):
                with open(store.cache_path(path_hash), 'r') as entry:
                    cache_entry = json.load(entry)
                    if cache_entry['source_hash'] == source_hash:
                        cachedobjs = cache_entry['obj_hashes']
                        assert isinstance(cachedobjs, list)

            if cachedobjs:
                # FIXME: Add already present object to the package
                package.save_cached_df(cachedobjs, name, rel_path, transform, target, fmt)
            else:
                # read source file into DataFrame
                print("Serializing %s..." % path)
                if _have_pyspark():
                    dataframe = _file_to_spark_data_frame(transform, path, target, user_kwargs)
                else:
                    dataframe = _file_to_data_frame(transform, path, target, user_kwargs)

                if checks:
                    # TODO: test that design works for internal nodes... e.g. iterating
                    # over the children and getting/checking the data, err msgs, etc.
                    _run_checks(dataframe, checks, checks_contents, name, rel_path, target, env=env)

                # serialize DataFrame to file(s)
                if not dry_run:
                    print("Saving as binary dataframe...")
                    obj_hashes = package.save_df(dataframe, name, rel_path, transform, target, fmt)

                    # Add to cache
                    cache_entry = dict(
                        source_hash=source_hash,
                        obj_hashes=obj_hashes
                        )
                    with open(store.cache_path(path_hash), 'w') as entry:
                        json.dump(cache_entry, entry)
=======
            handler_args = _remove_keywords(ancestor_args)
            # merge ancestor args with local args (local wins if conflict)
            handler_args.update(_remove_keywords(node))

            print("Serializing %s..." % path)
            try:
                if Package.get_parquet_lib() is ParquetLib.SPARK:
                    import pyspark  # pylint:disable=W0612
                    have_pyspark = True
                else:
                    have_pyspark = False
            except ImportError:
                have_pyspark = False

            if have_pyspark:
                dataframe = _file_to_spark_data_frame(transform, path, target, handler_args)
            else:
                dataframe = _file_to_data_frame(transform, path, target, handler_args)

            if checks:
                # TODO: test that design works for internal nodes... e.g. iterating
                # over the children and getting/checking the data, err msgs, etc.
                _run_checks(dataframe, checks, checks_contents, name, rel_path, target, env=env)

            # serialize DataFrame to file(s)
            if not dry_run:
                print("Saving as binary dataframe...")
                package.save_df(dataframe, name, rel_path, transform, target, fmt)
>>>>>>> 70396320

def _remove_keywords(d):
    """
    copy the dict, filter_keywords

    Parameters
    ----------
    d : dict
    """
    return { k:v for k, v in iteritems(d) if k not in RESERVED }

def _file_to_spark_data_frame(ext, path, target, handler_args):
    from pyspark import sql as sparksql
    _ = target  # TODO: why is this unused?
    ext = ext.lower() # ensure that case doesn't matter
    logic = PARSERS.get(ext)
    kwargs = dict(logic['kwargs'])
    kwargs.update(user_kwargs)

    spark = sparksql.SparkSession.builder.getOrCreate()
    dataframe = None
    reader = None
    # FIXME: Add json support?
    if logic['attr'] == "read_csv":
        sep = kwargs.get('sep')
        reader = spark.read.format("csv").option("header", "true")
        if sep:
            reader = reader.option("delimiter", sep)
        dataframe = reader.load(path)

        for col in dataframe.columns:
            pcol = _pythonize_name(col)
            if col != pcol:
                dataframe = dataframe.withColumnRenamed(col, pcol)
    else:
        dataframe = _file_to_data_frame(ext, path, target, user_kwargs)
    return dataframe

def _file_to_data_frame(ext, path, target, handler_args):
    _ = target  # TODO: why is this unused?
    logic = PARSERS.get(ext)
    the_module = importlib.import_module(logic['module'])
    if not isinstance(the_module, ModuleType):
        raise BuildException("Missing required module: %s." % logic['module'])
    # allow user to specify handler kwargs and override default kwargs
    kwargs = logic['kwargs'].copy()
    kwargs.update(handler_args)
    failover = logic.get('failover', None)
    handler = getattr(the_module, logic['attr'], None)
    if handler is None:
        raise BuildException("Invalid handler: %r" % logic['attr'])

    dataframe = None
    try_again = False
    try:
        size = os.path.getsize(path)
        with tqdm(total=size, unit='B', unit_scale=True) as progress:
            def _callback(count):
                progress.update(count)
            with FileWithReadProgress(path, _callback) as fd:
                dataframe = handler(fd, **kwargs)
    except (UnicodeDecodeError, ParserError) as error:
        if failover:
            warning = "Warning: failed fast parse on input %s.\n" % path
            warning += "Switching to Python engine."
            print(warning)
            try_again = True
        else:
            raise error
    except ValueError as error:
        raise BuildException(str(error))

    if try_again:
        failover_args = {}
        failover_args.update(failover)
        failover_args.update(kwargs)
        dataframe = handler(path, **failover_args)

    # cast object columns to strings
    for name, col in dataframe.iteritems():
        if col.dtype == 'object':
            dataframe[name] = col.astype(str)

    return dataframe

def build_package(username, package, yaml_path, checks_path=None, dry_run=False, env='default'):
    """
    Builds a package from a given Yaml file and installs it locally.

    Returns the name of the package.
    """
    def find(key, value):
        """
        find matching nodes recursively;
        only descend iterables
        """
        if isinstance(value, Iterable):
            for k, v in iteritems(value):
                if k == key:
                    yield v
                elif isinstance(v, dict):
                    for result in find(key, v):
                        yield result
                elif isinstance(v, list):
                    for item in v:
                        for result in find(key, item):
                            yield result
        
    build_data = load_yaml(yaml_path)
    # default to 'checks.yml' if build.yml contents: contains checks, but
    # there's no inlined checks: defined by build.yml
    if (checks_path is None and list(find('checks', build_data['contents'])) and
        'checks' not in build_data):
        checks_path = 'checks.yml'
        checks_contents = load_yaml(checks_path, optional=True)
    elif checks_path is not None:
        checks_contents = load_yaml(checks_path)
    else:
        checks_contents = None
    build_package_from_contents(username, package, os.path.dirname(yaml_path), build_data,
                                checks_contents=checks_contents, dry_run=dry_run, env=env)

def build_package_from_contents(username, package, build_dir, build_data,
                                checks_contents=None, dry_run=False, env='default'):
    contents = build_data.get('contents', {})
    if not isinstance(contents, dict):
        raise BuildException("'contents' must be a dictionary")
    pkgformat = build_data.get('format', PackageFormat.default.value)
    if not isinstance(pkgformat, str):
        raise BuildException("'format' must be a string")
    try:
        pkgformat = PackageFormat(pkgformat)
    except ValueError:
        raise BuildException("Unsupported format: %r" % pkgformat)

    # HDF5 no longer supported.
    if pkgformat is PackageFormat.HDF5:
        raise BuildException("HDF5 format is no longer supported; please use PARQUET instead.")

    # inline checks take precedence
    checks_contents = {} if checks_contents is None else checks_contents
    checks_contents.update(build_data.get('checks', {}))

    store = PackageStore()
    newpackage = store.create_package(username, package, dry_run=dry_run)
    _build_node(build_dir, newpackage, '', contents, pkgformat,
                checks_contents=checks_contents, dry_run=dry_run, env=env)

    if not dry_run:
        newpackage.save_contents()

def splitext_no_dot(filename):
    """
    Wrap os.path.splitext to return the name and the extension
    without the '.' (e.g., csv instead of .csv)
    """
    name, ext = os.path.splitext(filename)
    ext = ext.lower()
    return name, ext.strip('.')

def generate_contents(startpath, outfilename=DEFAULT_BUILDFILE):
    """
    Generate a build file (yaml) based on the contents of a
    directory tree.
    """
    def _ignored_name(name):
        return (
            name.startswith('.') or
            name == PACKAGE_DIR_NAME or
            name.endswith('~') or
            name == outfilename
        )

    def _generate_contents(dir_path):
        safename_duplicates = defaultdict(list)
        for name in os.listdir(dir_path):
            if _ignored_name(name):
                continue

            path = os.path.join(dir_path, name)

            if os.path.isdir(path):
                nodename = name
                ext = None
            elif os.path.isfile(path):
                nodename, ext = splitext_no_dot(name)
            else:
                continue

            safename = _pythonize_name(nodename)
            safename_duplicates[safename].append((name, nodename, ext))

        safename_to_name = {}
        for safename, duplicates in iteritems(safename_duplicates):
            for name, nodename, ext in duplicates:
                if len(duplicates) > 1 and ext:
                    new_safename = _pythonize_name(name)  # Name with ext
                else:
                    new_safename = safename
                existing_name = safename_to_name.get(new_safename)
                if existing_name is not None:
                    raise BuildException(
                        "Duplicate node names. %r was renamed to %r, which overlaps with %r" % (
                            name, new_safename, existing_name)
                    )
                safename_to_name[new_safename] = name

        contents = {}
        for safename, name in iteritems(safename_to_name):
            path = os.path.join(dir_path, name)

            if os.path.isdir(path):
                data = _generate_contents(path)
            else:
                rel_path = os.path.relpath(path, startpath)
                data = dict(file=rel_path)

            contents[safename] = data

        return contents

    return dict(
        contents=_generate_contents(startpath)
    )

def generate_build_file(startpath, outfilename=DEFAULT_BUILDFILE):
    """
    Generate a build file (yaml) based on the contents of a
    directory tree.
    """
    buildfilepath = os.path.join(startpath, outfilename)
    if os.path.exists(buildfilepath):
        raise BuildException("Build file %s already exists." % buildfilepath)

    contents = generate_contents(startpath, outfilename)

    with open(buildfilepath, 'w') as outfile:
        yaml.dump(contents, outfile, default_flow_style=False)
    return buildfilepath<|MERGE_RESOLUTION|>--- conflicted
+++ resolved
@@ -103,24 +103,15 @@
             if child_name == RESERVED['file']:
                 raise StoreException("Reserved word 'file' not permitted on group node")
             _build_node(build_dir, package, name + '/' + child_name, child_table, fmt,
-<<<<<<< HEAD
-                        checks_contents=checks_contents, dry_run=dry_run, env=env)
-
-=======
                         checks_contents=checks_contents, dry_run=dry_run, env=env, ancestor_args=group_args)
->>>>>>> 70396320
     else: # leaf node
         rel_path = node.get(RESERVED['file'])
         if not rel_path:
             raise BuildException("Leaf nodes must define a %s key" % RESERVED['file'])
         path = os.path.join(build_dir, rel_path)
-<<<<<<< HEAD
-        transform = node.get(RESERVED['transform'])
-=======
         # get either the locally defined transform or inherit from an ancestor
         transform = node.get(RESERVED['transform']) or ancestor_args.get(RESERVED['transform'])
 
->>>>>>> 70396320
         ID = 'id'               # pylint:disable=C0103
         if transform:
             transform = transform.lower()
@@ -148,7 +139,6 @@
                 print("Copying %s..." % path)
                 package.save_file(path, name, rel_path)
         else:
-<<<<<<< HEAD
             user_kwargs = {k: node[k] for k in node if k not in RESERVED}
 
             # Check Cache
@@ -192,36 +182,6 @@
                         )
                     with open(store.cache_path(path_hash), 'w') as entry:
                         json.dump(cache_entry, entry)
-=======
-            handler_args = _remove_keywords(ancestor_args)
-            # merge ancestor args with local args (local wins if conflict)
-            handler_args.update(_remove_keywords(node))
-
-            print("Serializing %s..." % path)
-            try:
-                if Package.get_parquet_lib() is ParquetLib.SPARK:
-                    import pyspark  # pylint:disable=W0612
-                    have_pyspark = True
-                else:
-                    have_pyspark = False
-            except ImportError:
-                have_pyspark = False
-
-            if have_pyspark:
-                dataframe = _file_to_spark_data_frame(transform, path, target, handler_args)
-            else:
-                dataframe = _file_to_data_frame(transform, path, target, handler_args)
-
-            if checks:
-                # TODO: test that design works for internal nodes... e.g. iterating
-                # over the children and getting/checking the data, err msgs, etc.
-                _run_checks(dataframe, checks, checks_contents, name, rel_path, target, env=env)
-
-            # serialize DataFrame to file(s)
-            if not dry_run:
-                print("Saving as binary dataframe...")
-                package.save_df(dataframe, name, rel_path, transform, target, fmt)
->>>>>>> 70396320
 
 def _remove_keywords(d):
     """
@@ -239,7 +199,7 @@
     ext = ext.lower() # ensure that case doesn't matter
     logic = PARSERS.get(ext)
     kwargs = dict(logic['kwargs'])
-    kwargs.update(user_kwargs)
+    kwargs.update(handler_args)
 
     spark = sparksql.SparkSession.builder.getOrCreate()
     dataframe = None
@@ -257,7 +217,7 @@
             if col != pcol:
                 dataframe = dataframe.withColumnRenamed(col, pcol)
     else:
-        dataframe = _file_to_data_frame(ext, path, target, user_kwargs)
+        dataframe = _file_to_data_frame(ext, path, target, handler_args)
     return dataframe
 
 def _file_to_data_frame(ext, path, target, handler_args):
