--- conflicted
+++ resolved
@@ -252,15 +252,11 @@
                 elif isinstance(v, dict):
                     for result in find(key, v):
                         yield result
-<<<<<<< HEAD
-
-=======
                 elif isinstance(v, list):
                     for item in v:
                         for result in find(key, item):
                             yield result
         
->>>>>>> b94d6ec4
     build_data = load_yaml(yaml_path)
     # default to 'checks.yml' if build.yml contents: contains checks, but
     # there's no inlined checks: defined by build.yml
